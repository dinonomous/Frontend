--- conflicted
+++ resolved
@@ -8,7 +8,6 @@
 import remarkBreaks from 'remark-breaks';
 import type { Message } from "../../types";
 
-<<<<<<< HEAD
 export const MessageComponent = ({
     message,
     onCopy,
@@ -18,14 +17,11 @@
     onCopy: (content: string) => void;
     darkMode?: boolean;
 }) => {
-=======
-export const MessageComponent = ({ message, onCopyAction }: { message: Message; onCopyAction: (content: string) => void }) => {
->>>>>>> 5ee5817e
     const [copied, setCopied] = useState(false);
     const [isHovered, setIsHovered] = useState(false);
 
     const handleCopy = () => {
-        onCopyAction(message.content);
+        // onCopyAction(message.content);
         setCopied(true);
         setTimeout(() => setCopied(false), 2000);
     };
