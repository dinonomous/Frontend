import React, { useState, useRef, useEffect, createContext, useContext } from 'react';
import { Send, Bot, Settings, Trash2 } from 'lucide-react';
import { useModel, useTheme, usePersona } from '@/context/ModelContext';
import type { Message } from '../../types';
import SettingsPanel from '@/components/Settings';
import { MessageComponent } from '@/components/Message';
import { StreamEvent } from '@/api/ollama';
import { streamApiRequest } from '@/api/ollama';
import { ChatInput } from '@/components/ChatInput';
import { IconButton } from '@/components/IconButton';
import { DotLoader } from '@/components/DotLoader';
import ChatSidePanel from '@/components/SidePannel';

// Updated interface to match your new schema
interface GenerateCompletionRequest {
  model: string;
  persona?: number;
  query: string;
  stream?: boolean;
  language?: string; // defaults to "en"
  chat?: boolean;
  image?: string | string[];
  file?: string | string[];
  think?: boolean;
  keepalive?: string | number;
}

// Main Chat Component
export default function ChatBot() {
    const { model } = useModel();
    const { selectedPersona, selectedPersonaData } = usePersona();
    const { theme } = useTheme();
    const [messages, setMessages] = useState<Message[]>([
    ]);
    const [isLoading, setIsLoading] = useState(false);
    const [abortController, setAbortController] = useState<AbortController | null>(null);
    const messagesEndRef = useRef<HTMLDivElement>(null);
    const [isExpanded, setIsExpanded] = useState(false);

    const scrollToBottom = () => {
        messagesEndRef.current?.scrollIntoView({ behavior: 'smooth' });
    };

    useEffect(() => {
        scrollToBottom();
    }, [messages]);

    const handleSendMessage = async (content: string) => {
        // Cancel any ongoing request
        if (abortController) {
            abortController.abort();
        }

        const newAbortController = new AbortController();
        setAbortController(newAbortController);

        const userMessage: Message = {
            id: Date.now().toString(),
            content,
            role: 'user',
            timestamp: new Date()
        };

        setMessages(prev => [...prev, userMessage]);
        setIsLoading(true);

        // Create assistant message that will be updated as tokens stream in
        const assistantMessageId = (Date.now() + 1).toString();
        const assistantMessage: Message = {
            id: assistantMessageId,
            content: '',
            role: 'assistant',
            timestamp: new Date(),
            model
        };

        setMessages(prev => [...prev, assistantMessage]);

        try {
            const url = (`${process.env.NEXT_PUBLIC_API_URL || '/api'}/generate/stream`);
            
            // Updated request body to match new interface
            const requestBody: GenerateCompletionRequest = {
                model: model,
                query: content,
                stream: true,
                language: "en",
                chat: true,
                think: false,
                // Add other optional fields as needed:
                persona: selectedPersonaData?.id,
                // image: undefined,
                // file: undefined,
                // keepalive: undefined,
            };

            await streamApiRequest(
                url,
                requestBody,
                (event: StreamEvent) => {
                    // Handle different event types
                    if (event.event === 'token' || event.event === 'content') {
                        // Update the assistant message with new token
                        setMessages(prev => prev.map(msg =>
                            msg.id === assistantMessageId
                                ? { ...msg, content: msg.content + (event.data.token || event.data.content || '') }
                                : msg
                        ));
                    } else if (event.event === 'error') {
                        throw new Error(event.data.message || 'Streaming error occurred');
                    } else if (event.event === 'done') {
                        setIsLoading(false);
                    }
                },
                newAbortController.signal
            );
        } catch (error) {
            console.error('Streaming error:', error);

            // Remove the empty assistant message and add error message
            setMessages(prev => {
                const filtered = prev.filter(msg => msg.id !== assistantMessageId);
                const errorMessage: Message = {
                    id: (Date.now() + 2).toString(),
                    content: error instanceof Error && error.name === 'AbortError'
                        ? "Request was cancelled."
                        : "I apologize, but I encountered an error processing your request. Please try again.",
                    role: 'assistant',
                    timestamp: new Date(),
                    model
                };
                return [...filtered, errorMessage];
            });
        } finally {
            setIsLoading(false);
            setAbortController(null);
        }
    };

    const handleCopyMessage = (content: string) => {
        navigator.clipboard.writeText(content);
    };

    const handleCancelRequest = () => {
        if (abortController) {
            abortController.abort();
        }
    };

    return (
        <div className={`${theme === 'dark' ? 'dark' : ''} h-screen relative overflow-y-hidden`}>
            <ChatSidePanel isExpanded={isExpanded} expand={() => setIsExpanded(!isExpanded)} />
            <div className={`"${isExpanded? "blur-sm" : ""} pl-16 flex flex-col h-screen bg-background text-foreground transition-colors duration-300 ease-in-out"`}>

                {/* Header */}
                <header className="h-12 px-4 flex justify-center">
                    <div className="flex items-center justify-between max-w-4xl mx-auto">
                        <div>
                            <h1 className="text-lg sm:text-xl font-semibold tracking-tight">{selectedPersona}</h1>
                        </div>
                    </div>
                </header>

                {/* Chat messages */}
                <main className="flex-1 custom-scroll w-full overflow-x-hidden px-6 mx-auto h-full">
                    <div className="max-w-3xl mx-auto space-y-6 py-4">
                        {messages.map(message => (
                            <MessageComponent key={message.id} message={message} onCopyAction={handleCopyMessage} />
                        ))}
                        {isLoading && (
                            <div className="flex items-start gap-3 p-3 animate-pulse">
                                <div className="w-8 h-8 rounded-full bg-muted flex items-center justify-center">
                                    <Bot size={16} className="text-muted-foreground" />
                                </div>
                                <div className="flex flex-col gap-1 mt-1">
                                    <span className="text-sm font-medium">Assistant</span>
                                    <div className="flex gap-1">
                                        <DotLoader delay={0} />
                                        <DotLoader delay={100} />
                                        <DotLoader delay={200} />
                                    </div>
                                </div>
                            </div>
                        )}
                        <div ref={messagesEndRef} />
                    </div>
                </main>

                {/* Input */}
                <footer className="px-6 py-2">
                    <div className="max-w-3xl mx-auto">
<<<<<<< HEAD
                        <ChatInput onSend={handleSendMessage} disabled={isLoading} handleCancelRequest={handleCancelRequest} />
=======
                        <ChatInput onSendAction={handleSendMessage} disabled={isLoading} />
>>>>>>> 5ee5817e
                    </div>
                </footer>
            </div>
        </div>
    );
}<|MERGE_RESOLUTION|>--- conflicted
+++ resolved
@@ -189,11 +189,7 @@
                 {/* Input */}
                 <footer className="px-6 py-2">
                     <div className="max-w-3xl mx-auto">
-<<<<<<< HEAD
                         <ChatInput onSend={handleSendMessage} disabled={isLoading} handleCancelRequest={handleCancelRequest} />
-=======
-                        <ChatInput onSendAction={handleSendMessage} disabled={isLoading} />
->>>>>>> 5ee5817e
                     </div>
                 </footer>
             </div>
