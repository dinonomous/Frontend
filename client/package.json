{
  "name": "client",
  "version": "0.1.0",
  "private": true,
  "scripts": {
    "dev": "next dev --turbopack",
    "build": "next build",
    "start": "next start",
    "lint": "next lint"
  },
  "dependencies": {
    "@radix-ui/react-dialog": "^1.1.14",
    "@radix-ui/react-scroll-area": "^1.2.9",
    "@radix-ui/react-select": "^2.2.5",
    "@radix-ui/react-slot": "^1.2.3",
    "axios": "^1.10.0",
    "class-variance-authority": "^0.7.1",
    "clsx": "^2.1.1",
    "lucide-react": "^0.523.0",
<<<<<<< HEAD
    "next": "15.3.4",
    "react": "^19.0.0",
    "react-dom": "^19.0.0",
    "react-markdown": "^10.1.0",
    "react-syntax-highlighter": "^15.6.1",
    "remark-breaks": "^4.0.0",
    "remark-gfm": "^4.0.1",
    "tailwind-merge": "^3.3.1",
    "tailwind-scrollbar": "^4.0.2",
    "vaul": "^1.1.2"
=======
    "next": "^15.3.4",
    "react": "^19.1.0",
    "react-dom": "^19.1.0",
    "tailwind-merge": "^3.3.1"
>>>>>>> 5ee5817e
  },
  "devDependencies": {
    "@eslint/eslintrc": "^3.3.1",
    "@tailwindcss/postcss": "^4.1.11",
    "@types/node": "^20.19.2",
    "@types/react": "^19.1.8",
    "@types/react-dom": "^19",
<<<<<<< HEAD
    "@types/react-syntax-highlighter": "^15.5.13",
    "autoprefixer": "^10.4.21",
    "eslint": "^9",
=======
    "autoprefixer": "^10.4.21",
    "eslint": "^9.30.0",
>>>>>>> 5ee5817e
    "eslint-config-next": "15.3.4",
    "postcss": "^8.5.6",
    "tailwindcss": "^4.1.11",
    "tw-animate-css": "^1.3.4",
    "typescript": "^5.8.3"
  }
}<|MERGE_RESOLUTION|>--- conflicted
+++ resolved
@@ -17,7 +17,7 @@
     "class-variance-authority": "^0.7.1",
     "clsx": "^2.1.1",
     "lucide-react": "^0.523.0",
-<<<<<<< HEAD
+
     "next": "15.3.4",
     "react": "^19.0.0",
     "react-dom": "^19.0.0",
@@ -28,12 +28,6 @@
     "tailwind-merge": "^3.3.1",
     "tailwind-scrollbar": "^4.0.2",
     "vaul": "^1.1.2"
-=======
-    "next": "^15.3.4",
-    "react": "^19.1.0",
-    "react-dom": "^19.1.0",
-    "tailwind-merge": "^3.3.1"
->>>>>>> 5ee5817e
   },
   "devDependencies": {
     "@eslint/eslintrc": "^3.3.1",
@@ -41,14 +35,9 @@
     "@types/node": "^20.19.2",
     "@types/react": "^19.1.8",
     "@types/react-dom": "^19",
-<<<<<<< HEAD
     "@types/react-syntax-highlighter": "^15.5.13",
     "autoprefixer": "^10.4.21",
     "eslint": "^9",
-=======
-    "autoprefixer": "^10.4.21",
-    "eslint": "^9.30.0",
->>>>>>> 5ee5817e
     "eslint-config-next": "15.3.4",
     "postcss": "^8.5.6",
     "tailwindcss": "^4.1.11",
